class ModelParams:
    """
    Base class for handling model parameters and physical constants.
    """
    def __init__(self):
        # --- Physical constants
        self.am_h           = 1                                 # Αtomic mass hydrogen, u
        self.am_o           = 16                                # Αtomic mass oxygen, u
        self.m_H            = 1.6735575e-24                     # Mass of hydrogen atom, g (also proton mass)
        self.m_O            = self.am_o * self.m_H              # Μass of oxygen atom, grams
        self.m_CO2          = 44 * self.m_H                     # Mass of CO2 molecule, grams

        # - Mean molecular weights for non-dissociated species
        self.mmw_H          = 1                                 # Mean molecular weight (H)
        self.mmw_HHe        = 2.35                              # Mean molecular weight (HHe)
        self.mmw_H2O        = 2 * self.am_h + self.am_o         # Mean molecular weight (water)
        self.mmw_HHe_10H2O  = 0.9 * self.mmw_HHe + 0.1 * self.mmw_H2O # Mean molecular weight (HHe & 10% water)

        # - Mean molecular weights for fully dissociated species assuming *strong* photoevaporation that fully dissociates the species
        self.mmw_HHe_outflow = self.mmw_H                       # 1, ignores He, full dissociation gives free H atoms (mmw = 1 per H atom)
        # # - To properly include Helium and not ignore it:
        # X_H         = 0.70
        # X_He        = 0.30
        # mmw_H_free  = self.mmw_H                                # 1 for free hydrogen
        # mmw_He      = 4                                         # 4 for atomic helium
        # N_H = X_H / mmw_H_free                                  # Number of free hydrogen atoms per unit mass
        # N_He = X_He / mmw_He                                    # Number of free helium atoms per unit mass
        # N_total_HHe = N_H + N_He
        # self.mmw_HHe_outflow = 1 / N_total_HHe                  # effective mean molecular weight including helium. ~1.29 given X_H=0.70 and X_He=0.30.
        
        self.mmw_H2O_outflow = (2 * self.am_h + self.am_o) / 3  # = (2+16) / 3 = 6, max mean molecular weight (H, H, and O) assuming full dissociation (H2O -> 2H + O)
        
        # - For mixture of HHe an H2O
        X_HHe   = 0.9
        X_H2O   = 0.1
        N_HHe   = X_HHe / self.mmw_HHe_outflow                  # = 0.9 / 1 = 0.9
        N_H2O   = X_H2O / self.mmw_H2O_outflow                  # = 0.1 / 6 ≈ 0.01667
        N_tot   = N_HHe + N_H2O                                 # total free particles per unit mass
        self.mmw_HHe_10H2O_outflow = 1 / N_tot                  # ≈ 1.09, max mean molecular weight (90% of H, H, 10% of H, H, and O) assuming full dissociation of H2 and water

        self.k_b    = 1.380649e-16      # Boltzmann constant, erg K-1
        self.k_b_SI = 5.670374419e-8    # Boltzmann constant (SI) W m-2 K-1
        self.G      = 6.67430e-8        # Gravitational constant, cm3 g-1 s-2
        self.rearth = 6.371e8           # Radius earth in cgs
        self.mearth = 5.97424e27        # Mass earth in cgs
        self.k_b_SI = 5.67e-8           # Stefan-Boltzmann constant in W m-2 K-4

        # --- Model-specific parameters
<<<<<<< HEAD
        self.kappa_p = 1                # original value 1e-2 for H/He, opacity to outgoing thermal radiation, i.e. mean opacity in infrared
        self.E_photon = 20 * 1.6e-12    # photon energy
        self.FEUV = 450.                # received EUV flux, ergs cm-2 s-1
        self.sigma_EUV = 1.89e-18       # EUV cross-section (of H? H2?), cm2
        self.alpha_rec = 2.6e-13        # Recombination coefficient, cm3 s-1
        self.eff = 0.3                  # Mass-loss efficiency factor
        self.albedo = 0.3               # Albedo of planet
        self.beta_planet = 0.75         # Fraction of the planet's surface that re-emites radiation
        self.epsilon = 1.               # Emissivity of the planet
=======
        self.kappa_p_HHe        = 1e-2  # opacity to outgoing thermal radiation, i.e. mean opacity in infrared 
        self.kappa_p_H2O        = 1     # ↳ roughly pump up the H one by 100
        self.kappa_p_HHe_10H2O  = 0.11  # ↳ approximate this by 0.1*k_H2O + 0.9*k_H

        self.E_photon   = 20 * 1.6e-12  # photon energy
        self.FEUV       = 450.          # received EUV flux, ergs cm-2 s-1
        self.albedo     = 0.3           # albedo of planet
        self.beta_planet= 0.75          # fraction of the planet's surface that re-emits radiation
        self.epsilon    = 1.            # emissivity of planet
        self.sigma_EUV  = 1.89e-18      # EUV cross-section (of H? H2? similar for O), cm2
        self.alpha_rec  = 2.6e-13       # Recombination coefficient, cm3 s-1
        self.eff        = 0.3           # Mass-loss efficiency factor
>>>>>>> c462ec46

    def update_param(self, param_name, value):
        """Dynamically update a parameter value."""
        if hasattr(self, param_name):
            setattr(self, param_name, value)
        else:
            raise AttributeError(f"Parameter '{param_name}' does not exist.")
    
    def get_param(self, param_name):
        """Retrieve the value of a parameter."""
        return getattr(self, param_name, None)<|MERGE_RESOLUTION|>--- conflicted
+++ resolved
@@ -46,17 +46,6 @@
         self.k_b_SI = 5.67e-8           # Stefan-Boltzmann constant in W m-2 K-4
 
         # --- Model-specific parameters
-<<<<<<< HEAD
-        self.kappa_p = 1                # original value 1e-2 for H/He, opacity to outgoing thermal radiation, i.e. mean opacity in infrared
-        self.E_photon = 20 * 1.6e-12    # photon energy
-        self.FEUV = 450.                # received EUV flux, ergs cm-2 s-1
-        self.sigma_EUV = 1.89e-18       # EUV cross-section (of H? H2?), cm2
-        self.alpha_rec = 2.6e-13        # Recombination coefficient, cm3 s-1
-        self.eff = 0.3                  # Mass-loss efficiency factor
-        self.albedo = 0.3               # Albedo of planet
-        self.beta_planet = 0.75         # Fraction of the planet's surface that re-emites radiation
-        self.epsilon = 1.               # Emissivity of the planet
-=======
         self.kappa_p_HHe        = 1e-2  # opacity to outgoing thermal radiation, i.e. mean opacity in infrared 
         self.kappa_p_H2O        = 1     # ↳ roughly pump up the H one by 100
         self.kappa_p_HHe_10H2O  = 0.11  # ↳ approximate this by 0.1*k_H2O + 0.9*k_H
@@ -69,7 +58,6 @@
         self.sigma_EUV  = 1.89e-18      # EUV cross-section (of H? H2? similar for O), cm2
         self.alpha_rec  = 2.6e-13       # Recombination coefficient, cm3 s-1
         self.eff        = 0.3           # Mass-loss efficiency factor
->>>>>>> c462ec46
 
     def update_param(self, param_name, value):
         """Dynamically update a parameter value."""
