class ModelParams:
    """
    Base class for handling model parameters and physical constants.
    """
<<<<<<< HEAD
    def __init__(self):
        # --- Physical constants
        self.am_h           = 1                                 # Αtomic mass hydrogen, u
        self.am_o           = 16                                # Αtomic mass oxygen, u
        self.m_H            = 1.6735575e-24                     # Mass of hydrogen atom, g (also proton mass)
        self.m_O            = self.am_o * self.m_H              # Μass of oxygen atom, grams
        self.m_CO2          = 44 * self.m_H                     # Mass of CO2 molecule, grams

        # - Mean molecular weights for non-dissociated species
        self.mmw_H          = 1                                 # Mean molecular weight (H)
        self.mmw_HHe        = 2.35                              # Mean molecular weight (HHe)
        self.mmw_H2O        = 2 * self.am_h + self.am_o         # Mean molecular weight (water)
        self.mmw_HHe_H2O    = 0.95 * self.mmw_HHe + 0.05 * self.mmw_H2O # Mean molecular weight (HHe & water)

        # - Mean molecular weights for fully dissociated species assuming *strong* photoevaporation that fully dissociates the species
        self.mmw_HHe_outflow = self.mmw_H                         # 1, ignores He, full dissociation gives free H atoms (mmw = 1 per H atom)
        # # - To properly include Helium and not ignore it (but then we need 3 species escape):
        # X_H         = 0.70
        # X_He        = 0.30
        # mmw_H_free  = self.mmw_H                                # 1 for free hydrogen
        # mmw_He      = 4                                         # 4 for atomic helium
        # N_H         = X_H / mmw_H_free                          # Number of free hydrogen atoms per unit mass
        # N_He        = X_He / mmw_He                             # Number of free helium atoms per unit mass
        # N_total_HHe = N_H + N_He
        # self.mmw_HHe_outflow = 1 / N_total_HHe                  # effective mean molecular weight including helium. ~1.29 given X_H=0.70 and X_He=0.30.
        
        self.mmw_H2O_outflow = (2 * self.am_h + self.am_o) / 3  # = (2+16) / 3 = 6, max mean molecular weight (H, H, and O) assuming full dissociation (H2O -> 2H + O)
        
        # - For mixture of HHe an H2O
        self.X_HHe   = 0.9
        self.X_H2O   = 0.1
        N_HHe   = self.X_HHe / self.mmw_HHe_outflow     # = 0.9 / 1 = 0.9
        N_H2O   = self.X_H2O / self.mmw_H2O_outflow     # = 0.1 / 6 ≈ 0.01667
        N_tot   = N_HHe + N_H2O                         # total free particles per unit mass
        self.mmw_HHe_H2O_outflow = 1 / N_tot            # ≈ 1.09, max mean molecular weight (90% of H, H, 10% of H, H, and O) assuming full dissociation of H2 and water

        self.k_b    = 1.380649e-16      # Boltzmann constant, erg K-1
        self.Stefan_SI = 5.670374419e-8 # Stefan-Boltzmann constant (SI) W m-2 K-4
        self.G      = 6.67430e-8        # Gravitational constant, cm3 g-1 s-2
        self.rearth = 6.371e8           # Radius earth in cgs
        self.mearth = 5.97424e27        # Mass earth in cgs

        # --- Model-specific parameters
        self.kappa_p_HHe        = 1e-2  # opacity to outgoing thermal radiation, i.e. mean opacity in infrared 
        self.kappa_p_H2O        = 1     # ↳ roughly pump up the H one by 100
        self.kappa_p_HHe_H2O = self.X_HHe * self.kappa_p_HHe + self.X_H2O * self.kappa_p_H2O # approximation of the opacity in the mixed envelope
        # self.kappa_p_HHe_H2O    = 0.11  # ↳ approximate this for 10% water
        # self.kappa_p_HHe_H2O    = 0.2   # ↳ approximate this for 20% water
        # self.kappa_p_HHe_H2O    = 0.5   # ↳ approximate this for 50% water
        # self.kappa_p_HHe_H2O    = 0.7   # ↳ approximate this for 70% water
        # self.kappa_p_HHe_H2O    = 0.9   # ↳ approximate this for 90% water

        self.E_photon   = 20 * 1.6e-12  # photon energy
        self.FEUV       = 450.          # received EUV flux, ergs cm-2 s-1
        self.Fbol       = 450.          # received bolometric flux, ergs cm-2 s-1
        self.albedo     = 0.3           # albedo of planet
        self.beta_planet= 0.75          # fraction of the planet's surface that re-emits radiation
        self.epsilon    = 1.            # emissivity of planet
        self.sigma_EUV  = 1.89e-18      # EUV cross-section (of H? H2? similar for O), cm2
        self.alpha_rec  = 2.6e-13       # Recombination coefficient, cm3 s-1
        self.eff        = 0.3           # Mass-loss efficiency factor
        self.aplau      = 1.            # semi-major axis in astronomical units
=======
>>>>>>> 36a87f5b

    def update_param(self, param_name, value):
        """Dynamically update a parameter value."""
        if hasattr(self, param_name):
            setattr(self, param_name, value)
        else:
            raise AttributeError(f"Parameter '{param_name}' does not exist.")
    
    def get_param(self, param_name):
        """Retrieve the value of a parameter."""
        return getattr(self, param_name, None)

    def __init__(self):
        self.outflow_mode = 'HHe_H2O' # 'HHe' for pure H/He, 'H2O' for pure steam, 'HHe_H2O' for mixed

        # --- Physical constants
        self.am_h           = 1                                  # Αtomic mass hydrogen, u
        self.am_o           = 16                                 # Αtomic mass oxygen, u
        self.m_H            = 1.6735575e-24                      # Mass of hydrogen atom, g (also proton mass)
        self.m_O            = self.am_o * self.m_H               # Μass of oxygen atom, grams
        self.m_CO2          = 44 * self.m_H                      # Mass of CO2 molecule, grams

        self.mmw_H          = 1                                  # Mean molecular weight (H)
        self.mmw_HHe        = 2.35                               # Mean molecular weight (HHe)

        # - For fully dissociated species assuming *strong* photoevaporation that fully dissociates them (outflow region)
        self.mmw_HHe_outflow = self.mmw_H                         # 1, ignores He, full dissociation gives free H atoms (mmw = 1 per H atom)
        self.mmw_H2O_outflow = (2 * self.am_h + self.am_o) / 3    # = (2+16) / 3 = 6, max mean molecular weight (H, H, and O) assuming full dissociation (H2O -> 2H + O)
        
        # - For mixture of HHe an H2O (outflow region)
        self.X_H2O  = 0.1                                         # H2O mass fraction
        self.X_HHe  = 1 - self.X_H2O                              # HHe mass fraction
        N_HHe       = self.X_HHe / self.mmw_HHe_outflow           # e.g. = 0.9 / 1 = 0.9
        N_H2O       = self.X_H2O / self.mmw_H2O_outflow           # e.g. = 0.1 / 6 ≈ 0.01667
        self.N_tot  = N_HHe + N_H2O                               # total free particles per unit mass
        self.mmw_HHe_H2O_outflow = 1 / self.N_tot                 # e.g. ≈ 1.09, max mean molecular weight (90% of H, H, 10% of H, H, and O) assuming full dissociation of H2 and water
        
        # - Mean molecular weights for non-dissociated species (bolometrically heated region)
        self.mmw_H2O        = 2 * self.am_h + self.am_o                             # Mean molecular weight (water)
        self.mmw_HHe_H2O    = self.X_HHe * self.mmw_HHe + self.X_H2O * self.mmw_H2O # Mean molecular weight (HHe & water)
        
        self.k_b    = 1.380649e-16       # Boltzmann constant, erg K-1
        self.Stefan_SI  = 5.670374419e-8 # Stefan-Boltzmann constant (SI) W m-2 K-4
        self.Stefan_cgs = 5.670374419e-5 # Stefan-Boltzmann constant (cgs) erg cm-2 s-1 K-4
        self.G      = 6.67430e-8         # Gravitational constant, cm3 g-1 s-2
        self.rearth = 6.371e8            # Radius earth in cgs
        self.mearth = 5.97424e27         # Mass earth in cgs

        # --- Model-specific parameters
        self.kappa_p_HHe        = 1e-2   # opacity to outgoing thermal radiation, i.e. mean opacity in infrared 
        self.kappa_p_H2O        = 1      # ↳ roughly pump up the H one by 100
        self.kappa_p_HHe_H2O    = self.X_HHe * self.kappa_p_HHe + self.X_H2O * self.kappa_p_H2O # ↳ approximate this for whichever fraction of water we have

        self.E_photon   = 20 * 1.6e-12   # photon energy
        self.FEUV       = 450.           # received EUV flux, ergs cm-2 s-1
        self.Fbol       = 450.           # received bolometric flux, ergs cm-2 s-1
        self.albedo     = 0.3            # albedo of planet
        self.beta_planet= 0.75           # fraction of the planet's surface that re-emits radiation
        self.epsilon    = 1.             # emissivity of planet
        self.sigma_EUV  = 1.89e-18       # EUV cross-section (of H? H2? similar for O), cm2
        self.alpha_rec  = 2.6e-13        # Recombination coefficient, cm3 s-1
        self.eff        = 0.3            # Mass-loss efficiency factor<|MERGE_RESOLUTION|>--- conflicted
+++ resolved
@@ -2,71 +2,6 @@
     """
     Base class for handling model parameters and physical constants.
     """
-<<<<<<< HEAD
-    def __init__(self):
-        # --- Physical constants
-        self.am_h           = 1                                 # Αtomic mass hydrogen, u
-        self.am_o           = 16                                # Αtomic mass oxygen, u
-        self.m_H            = 1.6735575e-24                     # Mass of hydrogen atom, g (also proton mass)
-        self.m_O            = self.am_o * self.m_H              # Μass of oxygen atom, grams
-        self.m_CO2          = 44 * self.m_H                     # Mass of CO2 molecule, grams
-
-        # - Mean molecular weights for non-dissociated species
-        self.mmw_H          = 1                                 # Mean molecular weight (H)
-        self.mmw_HHe        = 2.35                              # Mean molecular weight (HHe)
-        self.mmw_H2O        = 2 * self.am_h + self.am_o         # Mean molecular weight (water)
-        self.mmw_HHe_H2O    = 0.95 * self.mmw_HHe + 0.05 * self.mmw_H2O # Mean molecular weight (HHe & water)
-
-        # - Mean molecular weights for fully dissociated species assuming *strong* photoevaporation that fully dissociates the species
-        self.mmw_HHe_outflow = self.mmw_H                         # 1, ignores He, full dissociation gives free H atoms (mmw = 1 per H atom)
-        # # - To properly include Helium and not ignore it (but then we need 3 species escape):
-        # X_H         = 0.70
-        # X_He        = 0.30
-        # mmw_H_free  = self.mmw_H                                # 1 for free hydrogen
-        # mmw_He      = 4                                         # 4 for atomic helium
-        # N_H         = X_H / mmw_H_free                          # Number of free hydrogen atoms per unit mass
-        # N_He        = X_He / mmw_He                             # Number of free helium atoms per unit mass
-        # N_total_HHe = N_H + N_He
-        # self.mmw_HHe_outflow = 1 / N_total_HHe                  # effective mean molecular weight including helium. ~1.29 given X_H=0.70 and X_He=0.30.
-        
-        self.mmw_H2O_outflow = (2 * self.am_h + self.am_o) / 3  # = (2+16) / 3 = 6, max mean molecular weight (H, H, and O) assuming full dissociation (H2O -> 2H + O)
-        
-        # - For mixture of HHe an H2O
-        self.X_HHe   = 0.9
-        self.X_H2O   = 0.1
-        N_HHe   = self.X_HHe / self.mmw_HHe_outflow     # = 0.9 / 1 = 0.9
-        N_H2O   = self.X_H2O / self.mmw_H2O_outflow     # = 0.1 / 6 ≈ 0.01667
-        N_tot   = N_HHe + N_H2O                         # total free particles per unit mass
-        self.mmw_HHe_H2O_outflow = 1 / N_tot            # ≈ 1.09, max mean molecular weight (90% of H, H, 10% of H, H, and O) assuming full dissociation of H2 and water
-
-        self.k_b    = 1.380649e-16      # Boltzmann constant, erg K-1
-        self.Stefan_SI = 5.670374419e-8 # Stefan-Boltzmann constant (SI) W m-2 K-4
-        self.G      = 6.67430e-8        # Gravitational constant, cm3 g-1 s-2
-        self.rearth = 6.371e8           # Radius earth in cgs
-        self.mearth = 5.97424e27        # Mass earth in cgs
-
-        # --- Model-specific parameters
-        self.kappa_p_HHe        = 1e-2  # opacity to outgoing thermal radiation, i.e. mean opacity in infrared 
-        self.kappa_p_H2O        = 1     # ↳ roughly pump up the H one by 100
-        self.kappa_p_HHe_H2O = self.X_HHe * self.kappa_p_HHe + self.X_H2O * self.kappa_p_H2O # approximation of the opacity in the mixed envelope
-        # self.kappa_p_HHe_H2O    = 0.11  # ↳ approximate this for 10% water
-        # self.kappa_p_HHe_H2O    = 0.2   # ↳ approximate this for 20% water
-        # self.kappa_p_HHe_H2O    = 0.5   # ↳ approximate this for 50% water
-        # self.kappa_p_HHe_H2O    = 0.7   # ↳ approximate this for 70% water
-        # self.kappa_p_HHe_H2O    = 0.9   # ↳ approximate this for 90% water
-
-        self.E_photon   = 20 * 1.6e-12  # photon energy
-        self.FEUV       = 450.          # received EUV flux, ergs cm-2 s-1
-        self.Fbol       = 450.          # received bolometric flux, ergs cm-2 s-1
-        self.albedo     = 0.3           # albedo of planet
-        self.beta_planet= 0.75          # fraction of the planet's surface that re-emits radiation
-        self.epsilon    = 1.            # emissivity of planet
-        self.sigma_EUV  = 1.89e-18      # EUV cross-section (of H? H2? similar for O), cm2
-        self.alpha_rec  = 2.6e-13       # Recombination coefficient, cm3 s-1
-        self.eff        = 0.3           # Mass-loss efficiency factor
-        self.aplau      = 1.            # semi-major axis in astronomical units
-=======
->>>>>>> 36a87f5b
 
     def update_param(self, param_name, value):
         """Dynamically update a parameter value."""
